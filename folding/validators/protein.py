--- conflicted
+++ resolved
@@ -28,10 +28,6 @@
     select_random_pdb_id,
     write_pkl,
 )
-<<<<<<< HEAD
-from folding.base.simulation import OpenMMSimulation
-=======
->>>>>>> 91deb192
 
 ROOT_DIR = Path(__file__).resolve().parents[2]
 
@@ -429,16 +425,9 @@
                 )
 
             # Make sure that we are enough steps ahead in the log file compared to the checkpoint file.
-<<<<<<< HEAD
-            # Checks if log_file is 5000 steps ahead of checkpoint AND that the log_file has at least 5000 steps
-            if (self.log_step - self.simulation.currentStep) < 5000 and len(
-                self.log_file
-            ) >= 5000:
-=======
             # Checks if log_file is MIN_STEPS steps ahead of checkpoint
             if (self.log_step - self.simulation.currentStep) < MIN_SIMULATION_STEPS:
                 # If the miner did not run enough steps, we will load the old checkpoint
->>>>>>> 91deb192
                 checkpoint_path = os.path.join(
                     self.miner_data_directory, f"{self.current_state}_old.cpt"
                 )
