import glob
import os
import pickle
import random
import re
import shutil
from collections import defaultdict
from dataclasses import dataclass
from pathlib import Path
from typing import Dict, List, Literal

import bittensor as bt
import openmm as mm
import pandas as pd
from openmm import app, unit

from folding.store import Job
from folding.utils.opemm_simulation_config import SimulationConfig
from folding.utils.ops import (
    check_and_download_pdbs,
    check_if_directory_exists,
    load_pdb_ids,
    run_cmd_commands,
    select_random_pdb_id,
)
<<<<<<< HEAD
from folding.store import Job
from folding.base.simulation import OpenMMSimulation
=======
>>>>>>> 971f605e

# root level directory for the project (I HATE THIS)
ROOT_DIR = Path(__file__).resolve().parents[2]


@dataclass
class Protein(OpenMMSimulation):
    PDB_RECORDS = ("ATOM", "ANISOU", "REMARK", "HETATM", "CONECT")

    @property
    def name(self):
        return self.protein_pdb.split(".")[0]

    def __init__(
        self,
        ff: str,
        box: Literal["cubic", "dodecahedron", "octahedron"],
        config: Dict,
        pdb_id: str = None,
        water: str = None,
        load_md_inputs: bool = False,
        epsilon: float = 5e3,
    ) -> None:
        self.base_directory = os.path.join(str(ROOT_DIR), "data")

        self.pdb_id: str = pdb_id.lower()
        self.setup_filepaths()

        self.ff: str = ff
        self.box: Literal["cubic", "dodecahedron", "octahedron"] = box
        self.water: str = water

        self.system_config = SimulationConfig(
            ff=self.ff, water=self.water, box=self.box
        )

        self.config = config

        self.simulation: app.Simulation = None

        self.simulation_pkl = f"config_{self.pdb_id}.pkl"
        self.simulation_cpt = "em.cpt"
        self.input_files = [self.simulation_cpt]

        self.md_inputs = (
            self.read_and_return_files(filenames=self.input_files)
            if load_md_inputs
            else {}
        )

        # Historic data that specifies the upper bounds of the energy as a function of steps.
        with open(
            os.path.join(self.base_directory, "upper_bounds_interpolated.pkl"), "rb"
        ) as f:
            self.upper_bounds = pickle.load(f)

        # set to an arbitrarily high number to ensure that the first miner is always accepted.
        self.init_energy = 0
        self.pdb_complexity = defaultdict(int)
        self.epsilon = epsilon

    def setup_filepaths(self):
        self.pdb_file = f"{self.pdb_id}.pdb"
        self.pdb_directory = os.path.join(self.base_directory, self.pdb_id)
        self.pdb_location = os.path.join(self.pdb_directory, self.pdb_file)

        self.validator_directory = os.path.join(self.pdb_directory, "validator")

    @staticmethod
    def from_job(job: Job, config: Dict):
        # TODO: This must be called after the protein has already been downloaded etc.
        bt.logging.warning(f"sampling pdb job {job.pdb}")
        # Load_md_inputs is set to True to ensure that miners get files every query.
        protein = Protein(
            pdb_id=job.pdb,
            ff=job.ff,
            box=job.box,
            water=job.water,
            config=SimulationConfig(**config),
            load_md_inputs=True,
            epsilon=job.epsilon,
        )

        try:
            protein.pdb_complexity = Protein._get_pdb_complexity(protein.pdb_location)
            protein.create_simulation(
                pdb_file=protein.pdb_file,
                system_config=protein.system_config,
                seed=protein.gen_seed(),
                state="em",
            )
            protein.init_energy = protein.calc_init_energy()
            protein._calculate_epsilon()
        except Exception as E:
            bt.logging.error(
                f"pdb_complexity or init_energy failed for {protein.pdb_id} with Exception {E}."
            )
        finally:
            return protein

    @staticmethod
    def _get_pdb_complexity(pdb_path):
        """Get the complexity of the pdb file by counting the number of atoms, residues, etc."""
        pdb_complexity = defaultdict(int)
        with open(pdb_path, "r") as f:
            for line in f.readlines():
                # Check if the line starts with any of the PDB_RECORDS
                for key in Protein.PDB_RECORDS:
                    if line.strip().startswith(key):
                        pdb_complexity[key] += 1
        return pdb_complexity

    def gather_pdb_id(self):
        if self.pdb_id is None:
            PDB_IDS = load_pdb_ids(
                root_dir=ROOT_DIR, filename="pdb_ids.pkl"
            )  # TODO: This should be a class variable via config
            self.pdb_id = select_random_pdb_id(PDB_IDS=PDB_IDS)
            bt.logging.debug(f"Selected random pdb id: {self.pdb_id!r}")

        self.pdb_file_tmp = f"{self.pdb_id}_protein_tmp.pdb"
        self.pdb_file_cleaned = f"{self.pdb_id}_protein.pdb"

    def setup_pdb_directory(self):
        # if directory doesn't exist, download the pdb file and save it to the directory
        if not os.path.exists(self.pdb_directory):
            os.makedirs(self.pdb_directory)

        if not os.path.exists(os.path.join(self.pdb_directory, self.pdb_file)):
            if not check_and_download_pdbs(
                pdb_directory=self.pdb_directory,
                pdb_id=self.pdb_file,
                download=True,
                force=self.config.force_use_pdb,
            ):
                raise Exception(
                    f"Failed to download {self.pdb_file} to {self.pdb_directory}"
                )

        else:
            bt.logging.info(
                f"PDB file {self.pdb_file} already exists in path {self.pdb_directory!r}."
            )

    def check_for_missing_files(self, required_files: List[str]):
        missing_files = [
            filename
            for filename in required_files
            if not os.path.exists(os.path.join(self.pdb_directory, filename))
        ]

        if len(missing_files) > 0:
            return missing_files
        return None

    def read_and_return_files(self, filenames: List) -> Dict:
        """Read the files and return them as a dictionary."""
        files_to_return = {}
        for file in filenames:
            for f in glob.glob(os.path.join(self.validator_directory, file)):
                try:
                    files_to_return[f.split("/")[-1]] = open(f, "r").read()
                except Exception as E:
                    continue
        return files_to_return

    def setup_simulation(self):
        """forward method defines the following:
        1. gather the pdb_id and setup the namings.
        2. setup the pdb directory and download the pdb file if it doesn't exist.
        3. check for missing files and generate the input files if they are missing.
        4. edit the necessary config files and add them to the synapse object self.md_inputs[file] = content
        4. save the files to the validator directory for record keeping.
        """
        bt.logging.info(
            f"Launching {self.pdb_id} Protein Job with the following configuration\nff : {self.ff}\nbox : {self.box}\nwater : {self.water}"
        )

        ## Setup the protein directory and sample a random pdb_id if not provided
        self.gather_pdb_id()
        self.setup_pdb_directory()

        missing_files = self.check_for_missing_files(required_files=self.input_files)

        if missing_files is not None:
            self.generate_input_files()

        # Create a validator directory to store the files
        check_if_directory_exists(output_directory=self.validator_directory)

        # Read the files that should exist now based on generate_input_files.
        self.md_inputs = self.read_and_return_files(filenames=self.input_files)

        self.save_files(
            files=self.md_inputs,
            output_directory=self.validator_directory,
            write_mode="w",
        )

        self.pdb_complexity = Protein._get_pdb_complexity(self.pdb_location)
        self.init_energy = self.calc_init_energy()
        self._calculate_epsilon()

    def __str__(self):
        return f"Protein(pdb_id={self.pdb_id}, ff={self.ff}, box={self.box}, water={self.water})"

    def __repr__(self):
        return self.__str__()

    # Function to generate the OpenMM simulation state.
    def generate_input_files(self):
        bt.logging.info(f"Changing path to {self.pdb_directory}")
        os.chdir(self.pdb_directory)

        bt.logging.info(
            f"pdb file is set to: {self.pdb_file}, and it is located at {self.pdb_location}"
        )

        # This is only for the validators, as they need to open the right config later.
        with open(self.simulation_pkl, "w") as f:
            pickle.dumps(self.system_config, f)

<<<<<<< HEAD
        self.simulation = self.create_simulation(
            pdb_file=self.pdb_file,
            system_config=self.system_config,
            seed=self.gen_seed(),
            state="em",
        )
=======
        self.simulation = self.create_simulation(seed=self.gen_seed(), state="em")
>>>>>>> 971f605e
        self.simulation.minimizeEnergy(
            maxIterations=1000
        )  # TODO: figure out the right number for this
        self.simulation.saveCheckpoint("em.cpt")

        # Here we are going to change the path to a validator folder, and move ALL the files except the pdb file
        check_if_directory_exists(output_directory=self.validator_directory)
        # Move all files
        cmd = f'find . -maxdepth 1 -type f ! -name "*.pdb" -exec mv {{}} {self.validator_directory}/ \;'
        bt.logging.debug(f"Moving all files except pdb to {self.validator_directory}")
        os.system(cmd)

        # We want to catch any errors that occur in the above steps and then return the error to the user
        return True

    def gen_seed(self):
        """Generate a random seed"""
        return random.randint(1000, 999999)

    def save_files(
        self, files: Dict, output_directory: str, write_mode: str = "wb"
    ) -> Dict:
        """Save the simulation files generated on the validator side to a desired output directory.

        Args:
            files (Dict): Dictionary mapping between filename and content
            output_directory (str)
            write_mode (str, optional): How the file should be written. Defaults to "wb".

        Returns:
            _type_: _description_
        """
        bt.logging.info(f"⏰ Saving files to {output_directory}...")
        check_if_directory_exists(output_directory=output_directory)

        filetypes = {}
        for filename, content in files.items():
            filetypes[filename.split(".")[-1]] = filename
            # loop over all of the output files and save to local disk
            with open(os.path.join(output_directory, filename), write_mode) as f:
                f.write(content)

        return filetypes

    def delete_files(self, directory: str):
        bt.logging.info(f"Deleting files in {directory}")
        for file in os.listdir(directory):
            os.remove(os.path.join(directory, file))
        # os.rmdir(output_directory)

    def get_miner_data_directory(self, hotkey: str):
        self.miner_data_directory = os.path.join(self.validator_directory, hotkey[:8])

    def process_md_output(
        self, md_output: dict, seed: int, state: str, hotkey: str
    ) -> bool:
        """
        1. Check md_output for the required files, if unsuccessful return False
        2. Save files if above is valid
        3. Check the hash of the .gro file to ensure miners are running the correct protein.
        4.
        """

        required_files_extensions = ["cpt", "log"]

        # This is just mapper from the file extension to the name of the file stores in the dict.
        self.md_outputs_exts = {
            k.split(".")[-1]: k for k, v in md_output.items() if len(v) > 0
        }

        if len(md_output.keys()) == 0:
            bt.logging.warning(
                f"Miner {hotkey[:8]} returned empty md_output... Skipping!"
            )
            return False

        for ext in required_files_extensions:
            if ext not in self.md_outputs_exts:
                bt.logging.error(f"Missing file with extension {ext} in md_output")
                return False

        self.get_miner_data_directory(hotkey=hotkey)

        # Save files so we can check the hash later.
        self.save_files(
            files=md_output,
            output_directory=self.miner_data_directory,
        )
        try:
            self.simulation = self.create_simulation(
                pdb_file=self.pdb_file,
                system_config=self.system_config,
                seed=seed,
                state=state,
            )
            self.simulation.loadCheckpoint(
                f"{self.miner_data_directory}/{self.md_outputs_exts['cpt']}"
            )
        except Exception as e:
            bt.logging.error(f"Failed to recreate simulation: {e}")
            return False

        cpt_step = self.simulation.currentStep
        log_file = pd.read_csv(
            f"{self.miner_data_directory}/{self.md_outputs_exts['log']}"
        )
        log_step = log_file['#"Step"'].iloc[-1]

        ## Make sure that we are enough steps ahead in the log file compared to the checkpoint file.
        if (log_step - cpt_step) < 5000:
            bt.logging.error("Miner did not run enough steps since last checkpoint")
            return False

        return True

<<<<<<< HEAD
=======
    def create_simulation(self, seed: int, state: str) -> app.Simulation:
        """Recreates a simulation object based on the provided parameters.

        This method takes in a seed, state, and checkpoint file path to recreate a simulation object.
        Args:
            seed (str): The seed for the random number generator.
            state (str): The state of the simulation.
            cpt_file (str): The path to the checkpoint file.

        Returns:
            app.Simulation: The recreated simulation object.
        """
        pdb = app.PDBFile(self.pdb_file)
        forcefield = app.ForceField(self.system_config.ff, self.system_config.water)

        modeller = app.Modeller(pdb.topology, pdb.positions)
        modeller.deleteWater()

        modeller.addSolvent(
            forcefield,
            padding=self.system_config.box_padding * unit.nanometer,
            boxShape=self.system_config.box,
            model=self.system_config.water,
        )

        # Create the system
        system = forcefield.createSystem(
            modeller.topology,
            nonbondedMethod=self.system_config.nonbonded_method,
            nonbondedCutoff=self.system_config.cutoff * unit.nanometers,
            constraints=self.system_config.constraints,
        )

        # Integrator settings
        integrator = mm.LangevinIntegrator(
            self.system_config.temperature * unit.kelvin,
            self.system_config.friction / unit.picosecond,
            self.system_config.time_step_size * unit.picoseconds,
        )
        integrator.setRandomNumberSeed(seed)
        # Periodic boundary conditions
        pdb.topology.setPeriodicBoxVectors(system.getDefaultPeriodicBoxVectors())

        if state != "nvt":
            system.addForce(
                mm.MonteCarloBarostat(
                    self.system_config.pressure * unit.bar,
                    self.system_config.temperature * unit.kelvin,
                )
            )
        platform = mm.Platform.getPlatformByName("CUDA")
        properties = {"DeterministicForces": "true", "Precision": "double"}
        simulation = app.Simulation(
            modeller.topology, system, integrator, platform, properties
        )
        # Create the simulation object
        return simulation

>>>>>>> 971f605e
    def is_run_valid(self):
        """
        Checks if the run is valid by comparing the potential energy values
        between the current simulation and a reference log file.

        Returns:
            bool: True if the run is valid, False otherwise.
        """
        log_file = pd.read_csv(
            f"{self.miner_data_directory}/{self.md_outputs_exts['log']}"
        )
        log_step = log_file['#"Step"'].iloc[-1]
        cpt_step = self.simulation.currentStep

        steps_to_run = log_step - cpt_step

        self.simulation.reporters.append(
            app.StateDataReporter(
                f"{self.miner_data_directory}/check.log",
                10,
                step=True,
                potentialEnergy=True,
                temperature=True,
            )
        )
        self.simulation.step(steps_to_run)

        check_log_file = pd.read_csv(f"{self.miner_data_directory}/check.log")

        check_energies = check_log_file["Potential Energy (kJ/mole)"][cpt_step:]
        miner_energies = log_file["Potential Energy (kJ/mole)"][cpt_step:]

        # calculating absolute percent difference per step
        percent_diff = abs((check_energies - miner_energies) / miner_energies * 100)
        min_length = min(len(percent_diff), len(self.upper_bounds))

        # Compare the entries up to the length of the shorter array
        comparison_result = percent_diff[:min_length] > self.upper_bounds[:min_length]

        # Calculate the percentage of True values
        percent_true = (sum(comparison_result) / len(comparison_result)) * 100

        if percent_true > 20:
            return False
        return True

    def get_energy(self):
        state = self.simulation.context.getState(getEnergy=True)

        return state.getPotentialEnergy() / unit.kilojoules_per_mole

    def get_rmsd(self, output_path: str = None, xvg_command: str = "-xvg none"):
        """TODO: Implement the RMSD calculation"""
        return -1

    def _calculate_epsilon(self):
        if "ATOM" in self.pdb_complexity.keys():
            num_atoms = self.pdb_complexity["ATOM"]

            if num_atoms > 100:
                self.epsilon = 7.14819473 * num_atoms + 1.68442317e04

    def extract(self, filepath: str, names=["step", "default-name"]):
        return pd.read_csv(filepath, sep="\s+", header=None, names=names)

    def remove_pdb_directory(self):
        """Method to remove the pdb directory after the simulation is complete.
        Temp. method before we know what we want to keep.
        """
        shutil.rmtree(self.pdb_directory)

    def calc_init_energy(self):
        """Calculate the potential energy from an edr file using gmx energy.
        Args:
            output_dir (str): directory containing the edr file
            edr_name (str): name of the edr file
            xvg_name (str): name of the xvg file

        Returns:
            float: potential energy
        """

        return (
            self.simulation.context.getState(getEnergy=True).getPotentialEnergy()
            / unit.kilojoules_per_mole
        )<|MERGE_RESOLUTION|>--- conflicted
+++ resolved
@@ -23,11 +23,8 @@
     run_cmd_commands,
     select_random_pdb_id,
 )
-<<<<<<< HEAD
 from folding.store import Job
 from folding.base.simulation import OpenMMSimulation
-=======
->>>>>>> 971f605e
 
 # root level directory for the project (I HATE THIS)
 ROOT_DIR = Path(__file__).resolve().parents[2]
@@ -250,16 +247,12 @@
         with open(self.simulation_pkl, "w") as f:
             pickle.dumps(self.system_config, f)
 
-<<<<<<< HEAD
         self.simulation = self.create_simulation(
             pdb_file=self.pdb_file,
             system_config=self.system_config,
             seed=self.gen_seed(),
             state="em",
         )
-=======
-        self.simulation = self.create_simulation(seed=self.gen_seed(), state="em")
->>>>>>> 971f605e
         self.simulation.minimizeEnergy(
             maxIterations=1000
         )  # TODO: figure out the right number for this
@@ -375,67 +368,6 @@
 
         return True
 
-<<<<<<< HEAD
-=======
-    def create_simulation(self, seed: int, state: str) -> app.Simulation:
-        """Recreates a simulation object based on the provided parameters.
-
-        This method takes in a seed, state, and checkpoint file path to recreate a simulation object.
-        Args:
-            seed (str): The seed for the random number generator.
-            state (str): The state of the simulation.
-            cpt_file (str): The path to the checkpoint file.
-
-        Returns:
-            app.Simulation: The recreated simulation object.
-        """
-        pdb = app.PDBFile(self.pdb_file)
-        forcefield = app.ForceField(self.system_config.ff, self.system_config.water)
-
-        modeller = app.Modeller(pdb.topology, pdb.positions)
-        modeller.deleteWater()
-
-        modeller.addSolvent(
-            forcefield,
-            padding=self.system_config.box_padding * unit.nanometer,
-            boxShape=self.system_config.box,
-            model=self.system_config.water,
-        )
-
-        # Create the system
-        system = forcefield.createSystem(
-            modeller.topology,
-            nonbondedMethod=self.system_config.nonbonded_method,
-            nonbondedCutoff=self.system_config.cutoff * unit.nanometers,
-            constraints=self.system_config.constraints,
-        )
-
-        # Integrator settings
-        integrator = mm.LangevinIntegrator(
-            self.system_config.temperature * unit.kelvin,
-            self.system_config.friction / unit.picosecond,
-            self.system_config.time_step_size * unit.picoseconds,
-        )
-        integrator.setRandomNumberSeed(seed)
-        # Periodic boundary conditions
-        pdb.topology.setPeriodicBoxVectors(system.getDefaultPeriodicBoxVectors())
-
-        if state != "nvt":
-            system.addForce(
-                mm.MonteCarloBarostat(
-                    self.system_config.pressure * unit.bar,
-                    self.system_config.temperature * unit.kelvin,
-                )
-            )
-        platform = mm.Platform.getPlatformByName("CUDA")
-        properties = {"DeterministicForces": "true", "Precision": "double"}
-        simulation = app.Simulation(
-            modeller.topology, system, integrator, platform, properties
-        )
-        # Create the simulation object
-        return simulation
-
->>>>>>> 971f605e
     def is_run_valid(self):
         """
         Checks if the run is valid by comparing the potential energy values
