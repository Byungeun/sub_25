--- conflicted
+++ resolved
@@ -22,7 +22,6 @@
 
 ROOT_DIR = Path(__file__).resolve().parents[2]
 
-<<<<<<< HEAD
 
 async def run_step(
     self,
@@ -114,9 +113,6 @@
         event["md_inputs_sizes"] = list(map(len, protein.md_inputs.values()))
 
     return event
-
-=======
->>>>>>> a8896c30
 
 def parse_config(config) -> Dict[str, str]:
     """
