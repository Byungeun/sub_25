import os
from typing import Any, Dict, List, Union
import traceback

import numpy as np
import pandas as pd
from openmm import app
import bittensor as bt
import plotly.graph_objects as go

from folding.base.evaluation import BaseEvaluator
from folding.base.simulation import OpenMMSimulation
from folding.utils import constants as c
from folding.utils.logger import logger
from folding.utils.ops import (
    ValidationError,
    create_velm,
    load_pdb_file,
    load_pkl,
    save_files,
    save_pdb,
    write_pkl,
)
from folding.utils.opemm_simulation_config import SimulationConfig
from folding.protocol import IntermediateSubmissionSynapse


class SyntheticMDEvaluator(BaseEvaluator):
    def __init__(
        self,
        pdb_id: str,
        pdb_location: str,
        hotkey: str,
        state: str,
        seed: int,
        md_output: dict,
        basepath: str,
        system_config: SimulationConfig,
        velm_array_pkl_path: str,
        **kwargs,
    ):
        self.pdb_id = pdb_id
        self.kwargs = kwargs
        self.md_simulator = OpenMMSimulation()
        self.pdb_location = pdb_location
        self.hotkey_alias = hotkey[:8]
        self.current_state = state
        self.miner_seed = seed
        self.md_output = md_output
        self.basepath = basepath

        self.system_config = system_config

        # This is just mapper from the file extension to the name of the file stores in the dict.
        self.md_outputs_exts = {
            k.split(".")[-1]: k for k, v in self.md_output.items() if len(v) > 0
        }
        self.miner_data_directory = os.path.join(self.basepath, self.hotkey_alias)
        self.velm_array_pkl_path = velm_array_pkl_path
        self.folded_pdb_path = os.path.join(
            self.miner_data_directory, f"{self.pdb_id}_folded.pdb"
        )

    def process_md_output(self) -> bool:
        """Method to process molecular dynamics data from a miner and recreate the simulation.

        Args:
            md_output (dict): Data from the miner containing the output files.
            seed (int): Miner's seed used in the simulation.
            state (str): The state of the simulation.
            hotkey (str): The hotkey of the miner.
            basepath (str): The basepath of the validator to hold all the miner data.
            pdb_location (str): The location of the pdb file.

        Raises:
            ValidationError: Miner not running enough simulation steps

        Returns:
            bool: True if the simulation was successfully recreated, False otherwise.
        """

        required_files_extensions = ["cpt", "log"]

        if len(self.md_output.keys()) == 0:
            logger.warning(
                f"Miner {self.hotkey_alias} returned empty md_output... Skipping!"
            )
            return False

        for ext in required_files_extensions:
            if ext not in self.md_outputs_exts:
                logger.error(f"Missing file with extension {ext} in md_output")
                return False

        # Save files so we can check the hash later.
        save_files(
            files=self.md_output,
            output_directory=self.miner_data_directory,
        )

        try:
            # NOTE: The seed written in the self.system_config is not used here
            # because the miner could have used something different and we want to
            # make sure that we are using the correct seed.

            logger.info(
                f"Recreating miner {self.hotkey_alias} simulation in state: {self.current_state}"
            )
            simulation, self.system_config = self.md_simulator.create_simulation(
                pdb=load_pdb_file(pdb_file=self.pdb_location),
                system_config=self.system_config.get_config(),
                seed=self.miner_seed,
                initialize_with_solvent=False,
            )

            checkpoint_path = os.path.join(
                self.miner_data_directory, f"{self.current_state}.cpt"
            )
            self.state_xml_path = os.path.join(
                self.miner_data_directory, f"{self.current_state}.xml"
            )
            self.log_file_path = os.path.join(
                self.miner_data_directory, self.md_outputs_exts["log"]
            )

            simulation.loadCheckpoint(checkpoint_path)

            self.log_file = pd.read_csv(self.log_file_path)
            self.log_step = self.log_file['#"Step"'].iloc[-1]

            # Checks to see if we have enough steps in the log file to start validation
            if len(self.log_file) < c.MIN_LOGGING_ENTRIES:
                raise ValidationError(
                    f"Miner {self.hotkey_alias} did not run enough steps in the simulation... Skipping!"
                )

            # Make sure that we are enough steps ahead in the log file compared to the checkpoint file.
            # Checks if log_file is MIN_STEPS steps ahead of checkpoint
            if (self.log_step - simulation.currentStep) < c.MIN_SIMULATION_STEPS:
                # If the miner did not run enough steps, we will load the old checkpoint
                checkpoint_path = os.path.join(
                    self.miner_data_directory, f"{self.current_state}_old.cpt"
                )
                if os.path.exists(checkpoint_path):
                    logger.warning(
                        f"Miner {self.hotkey_alias} did not run enough steps since last checkpoint... Loading old checkpoint"
                    )
                    simulation.loadCheckpoint(checkpoint_path)
                    # Checking to see if the old checkpoint has enough steps to validate
                    if (
                        self.log_step - simulation.currentStep
                    ) < c.MIN_SIMULATION_STEPS:
                        raise ValidationError(
                            f"Miner {self.hotkey_alias} did not run enough steps in the simulation... Skipping!"
                        )
                else:
                    raise ValidationError(
                        f"Miner {self.hotkey_alias} did not run enough steps and no old checkpoint found... Skipping!"
                    )

            self.cpt_step = simulation.currentStep
            self.checkpoint_path = checkpoint_path
<<<<<<< HEAD
            self.state_xml_path = state_xml_path
=======
            self.steps_to_run = min(
                c.MAX_SIMULATION_STEPS_FOR_EVALUATION, self.log_step - self.cpt_step
            )

            # Create the state file here because it could have been loaded after MIN_SIMULATION_STEPS check
            simulation.saveState(self.state_xml_path)

            # Save the final PDB file
            positions = simulation.context.getState(getPositions=True).getPositions()
            topology = simulation.topology
            save_pdb(
                positions=positions,
                topology=topology,
                output_path=self.folded_pdb_path,
            )
>>>>>>> 2fc284ca

            # Save the system config to the miner data directory
            self.system_config_path = os.path.join(
                self.miner_data_directory, f"miner_system_config_{self.miner_seed}.pkl"
            )
<<<<<<< HEAD

            self.final_miner_energies = self.log_file[
                (self.log_file['#"Step"'] > self.cpt_step)
            ]["Potential Energy (kJ/mole)"].values

            if not os.path.exists(system_config_path):
=======
            if not os.path.exists(self.system_config_path):
>>>>>>> 2fc284ca
                write_pkl(
                    data=self.system_config,
                    path=self.system_config_path,
                    write_mode="wb",
                )

            miner_velm_data = create_velm(simulation=simulation)

            if not self.check_masses(miner_velm_data):
                raise ValidationError(
                    f"Miner {self.hotkey_alias} has modified the system in unintended ways... Skipping!"
                )
            self.number_of_checkpoints = (
                int(self.log_file['#"Step"'].iloc[-1] / 10000) - 1
            )
            if self.number_of_checkpoints <= c.MAX_CHECKPOINTS_TO_VALIDATE:
                raise ValidationError(
                    f"Not enough intermediate checkpoints generated by miner. Need {c.MAX_CHECKPOINTS_TO_VALIDATE} but miner has generated {self.number_of_checkpoints}."
                )

        except ValidationError as E:
            logger.warning(f"{E}")
            return False

        except Exception as e:
            logger.error(f"Failed to recreate simulation: {e}")
            return False

        return True

    def get_reported_energy(self) -> float:
        """Get the energy from the simulation"""

        return float(np.median(self.final_miner_energies[-c.ENERGY_WINDOW_SIZE :]))

    def check_masses(self, miner_velm_data) -> bool:
        """
        Check if the masses reported in the miner file are identical to the masses given
        in the initial pdb file. If not, they have modified the system in unintended ways.

        Reference:
        https://github.com/openmm/openmm/blob/53770948682c40bd460b39830d4e0f0fd3a4b868/platforms/common/src/kernels/langevinMiddle.cc#L11
        """

        validator_velm_data = load_pkl(self.velm_array_pkl_path, "rb")

        validator_masses = validator_velm_data["pdb_masses"]
        miner_masses = miner_velm_data["pdb_masses"]

        for i, (v_mass, m_mass) in enumerate(zip(validator_masses, miner_masses)):
            if v_mass != m_mass:
                logger.error(
                    f"Masses for atom {i} do not match. Validator: {v_mass}, Miner: {m_mass}"
                )
                return False
        return True

    def check_gradient(self, check_energies: np.ndarray) -> bool:
        """This method checks the gradient of the potential energy within the first
        WINDOW size of the check_energies array. Miners that return gradients that are too high,
        there is a *high* probability that they have not run the simulation as the validator specified.
        """
        mean_gradient = np.diff(check_energies[: c.GRADIENT_WINDOW_SIZE]).mean().item()
        return (
            mean_gradient <= c.GRADIENT_THRESHOLD
        )  # includes large negative gradients is passible

    def compare_state_to_cpt(
        self, state_energies: list, checkpoint_energies: list
    ) -> bool:
        """
        Check if the state file is the same as the checkpoint file by comparing the median of the first few energy values
        in the simulation created by the checkpoint and the state file respectively.
        """

        state_energies = np.array(state_energies)
        checkpoint_energies = np.array(checkpoint_energies)

        state_median = np.median(state_energies[: c.GRADIENT_WINDOW_SIZE])
        checkpoint_median = np.median(checkpoint_energies[: c.GRADIENT_WINDOW_SIZE])

        percent_diff = abs((state_median - checkpoint_median) / checkpoint_median) * 100

        if percent_diff > c.XML_CHECKPOINT_THRESHOLD:
            return False
        return True

    async def is_run_valid(self, validator=None, job_id=None, axon=None):
        """
        Checks if the run is valid by evaluating a set of logical conditions:

        1. comparing the potential energy values between the current simulation and a reference log file.
        2. ensuring that the gradient of the minimization is within a certain threshold to prevent exploits.
        3. ensuring that the masses of the atoms in the simulation are the same as the masses in the original pdb file.
        4. If validator, job_id, and axon are provided, it also validates intermediate checkpoints from the miner.

        Args:
            validator: Optional validator instance to query for intermediate checkpoints
            job_id: Optional job ID to pass to get_intermediate_checkpoints
            axon: Optional axon to query for intermediate checkpoints

        Returns:
            Tuple[bool, dict, dict, str]: True if the run is valid, False otherwise.
                The two dicts contain the potential energy values from the current simulation and the reference log file.
                The string contains the reason for the run being invalid.
        """
        try:
            checked_energies_dict = {}
            miner_energies_dict = {}

            logger.info(f"Checking if run is valid for {self.hotkey_alias}...")
            logger.info(f"Checking final checkpoint...")
            # Check the final checkpoint
            (
                is_valid,
                checked_energies,
                miner_energies,
                result,
            ) = self.is_checkpoint_valid(
                checkpoint_path=self.checkpoint_path,
                steps_to_run=3000,
                checkpoint_num="final",
            )
            checked_energies_dict["final"] = checked_energies
            miner_energies_dict["final"] = miner_energies

            if not is_valid:
                return False, checked_energies_dict, miner_energies_dict, result

            # Check the intermediate checkpoints
            if validator is not None and job_id is not None and axon is not None:
                checkpoint_numbers = np.random.randint(
                    0,
                    self.number_of_checkpoints,
                    size=c.MAX_CHECKPOINTS_TO_VALIDATE,
                ).tolist()

                # Get intermediate checkpoints from the miner
                intermediate_checkpoints = await self.get_intermediate_checkpoints(
                    validator=validator,
                    job_id=job_id,
                    axon=axon,
                    checkpoint_numbers=checkpoint_numbers,
                )

                if not intermediate_checkpoints:
                    return (
                        False,
                        checked_energies_dict,
                        miner_energies_dict,
                        "no-intermediate-checkpoints",
                    )

                # Validate each checkpoint
                for checkpoint_num, checkpoint_data in intermediate_checkpoints.items():
                    logger.info(f"Checking intermediate checkpoint {checkpoint_num}...")
                    if checkpoint_data is None:
                        return (
                            False,
                            checked_energies_dict,
                            miner_energies_dict,
                            f"checkpoint-is-none",
                        )

                    # Save the checkpoint data to a temporary file
                    temp_checkpoint_path = os.path.join(
                        self.miner_data_directory, f"intermediate_{checkpoint_num}.cpt"
                    )
                    with open(temp_checkpoint_path, "wb") as f:
                        f.write(checkpoint_data)
                    (
                        is_valid,
                        checked_energies,
                        miner_energies,
                        result,
                    ) = self.is_checkpoint_valid(
                        checkpoint_path=temp_checkpoint_path,
                        steps_to_run=c.INTERMEDIATE_CHECKPOINT_STEPS,
                        checkpoint_num=checkpoint_num,
                    )

                    checked_energies_dict[checkpoint_num] = checked_energies
                    miner_energies_dict[checkpoint_num] = miner_energies

                    if not is_valid:
                        return False, checked_energies_dict, miner_energies_dict, result

                return True, checked_energies_dict, miner_energies_dict, "valid"

        except ValidationError as E:
            logger.warning(f"{E}")
            return False, {}, {}, E.message

        return True, checked_energies_dict, miner_energies_dict, "valid"

    def evaluate(self) -> bool:
        """Checks to see if the miner's data can be passed for validation"""
        if not self.process_md_output():
            return False

        # Check to see if we have a logging resolution of 10 or better, if not the run is not valid
        if (self.log_file['#"Step"'][1] - self.log_file['#"Step"'][0]) > 10:
            return False

        return True

    async def validate(self, validator=None, job_id=None, axon=None):
        """
        Validate the run by checking if it's valid and returning the appropriate metrics.

        Args:
            validator: Optional validator instance to query for intermediate checkpoints
            job_id: Optional job ID to pass to get_intermediate_checkpoints
            axon: Optional axon to query for intermediate checkpoints

        Returns:
            Tuple containing the median energy, checked energies, miner energies, and result message
        """
        (
            is_valid,
            checked_energies_dict,
            miner_energies_dict,
            result,
        ) = await self.is_run_valid(validator=validator, job_id=job_id, axon=axon)

        if not is_valid:
            # Return empty dictionaries to maintain consistency
            return 0.0, checked_energies_dict, miner_energies_dict, result

        # Use the final checkpoint's energy for the score
        if "final" in checked_energies_dict and checked_energies_dict["final"]:
            final_energies = checked_energies_dict["final"]
            # Take the median of the last ENERGY_WINDOW_SIZE values
            median_energy = np.median(final_energies[-c.ENERGY_WINDOW_SIZE :])
            return median_energy, checked_energies_dict, miner_energies_dict, result
        else:
            # This should not happen if is_valid is True, but handle it just in case
            return (
                0.0,
                checked_energies_dict,
                miner_energies_dict,
                "missing-final-energies",
            )

    def _evaluate(self, data: Dict[str, Any]):
        pass

    def _validate(self):
        pass

    def get_ns_computed(self):
        """Calculate the number of nanoseconds computed by the miner."""

        return (self.cpt_step * self.system_config.time_step_size) / 1e3

    async def get_intermediate_checkpoints(
        self,
        validator: "Validator",
        job_id: str,
        axon: bt.Axon,
        checkpoint_numbers: list[int],
    ):
        """Get the intermediate checkpoints from the miner.

        Args:
            validator: The validator instance
            job_id: The job ID
            axon: The axon to query
            checkpoint_numbers: List of checkpoint numbers to retrieve
        """
        synapse = IntermediateSubmissionSynapse(
            job_id=job_id,
            checkpoint_numbers=checkpoint_numbers,
            pdb_id=self.pdb_id,
        )
        responses = await validator.dendrite.forward(
            synapse=synapse, axons=[axon], deserialize=True
        )
        return responses[0].cpt_files

    def name(self) -> str:
        return "SyntheticMD"

    def is_checkpoint_valid(
        self,
        checkpoint_path: str,
        steps_to_run: int = c.MIN_SIMULATION_STEPS,
        checkpoint_num: str = "final",
    ):
        """Validate a checkpoint by comparing energy values from simulation to reported values.

        This method avoids recreating simulation objects where possible by reusing them
        and resetting their state as needed.

        Args:
            checkpoint_path: Path to the checkpoint file to validate
            steps_to_run: Number of steps to run in the validation simulation

        Returns:
            Tuple of (is_valid, checked_energies, miner_energies, result_message)
        """
        # Create simulation once
        logger.info(
            f"Recreating simulation for {self.pdb_id}, checkpoint_num: {checkpoint_num} for state-based analysis..."
        )
        state_xml_path = os.path.join(
            self.miner_data_directory, f"{checkpoint_num}.xml"
        )

        # Create initial simulation
        simulation, _ = self.md_simulator.create_simulation(
            pdb=load_pdb_file(pdb_file=self.pdb_location),
            system_config=self.system_config.get_config(),
            seed=self.miner_seed,
            initialize_with_solvent=False,
        )

        # Load checkpoint
        simulation.loadCheckpoint(checkpoint_path)
        current_cpt_step = simulation.currentStep

        if current_cpt_step + steps_to_run > self.log_step:
            raise ValidationError(message="simulation-step-out-of-range")

        # Save state to XML file
        simulation.saveState(state_xml_path)

        simulation, _ = self.md_simulator.create_simulation(
            pdb=load_pdb_file(pdb_file=self.pdb_location),
            system_config=self.system_config.get_config(),
            seed=self.miner_seed,
            initialize_with_solvent=False,
        )
        simulation.loadState(state_xml_path)

        # Run state simulation and collect energies
        state_energies = []
        for _ in range(steps_to_run // 10):
            simulation.step(10)
            energy = (
                simulation.context.getState(getEnergy=True).getPotentialEnergy()._value
            )
            state_energies.append(energy)

        try:
            if not self.check_gradient(check_energies=np.array(state_energies)):
                logger.warning(f"state energies: {state_energies}")
                logger.warning(
                    f"hotkey {self.hotkey_alias} failed state-gradient check for {self.pdb_id}, checkpoint_num: {checkpoint_num}, ... Skipping!"
                )
                raise ValidationError(message="state-gradient")

            # Create a reporter for the checkpoint simulation
            current_state_logfile = os.path.join(
                self.miner_data_directory, f"check_{checkpoint_num}.log"
            )

            simulation, _ = self.md_simulator.create_simulation(
                pdb=load_pdb_file(pdb_file=self.pdb_location),
                system_config=self.system_config.get_config(),
                seed=self.miner_seed,
                initialize_with_solvent=False,
            )

            # Load checkpoint
            simulation.loadCheckpoint(checkpoint_path)

            simulation.reporters.append(
                app.StateDataReporter(
                    current_state_logfile,
                    10,
                    step=True,
                    potentialEnergy=True,
                )
            )

            logger.info(
                f"Running {steps_to_run} steps. log_step: {self.log_step}, cpt_step: {current_cpt_step}"
            )

            # Run the checkpoint simulation
            simulation.step(steps_to_run)

            # Process results
            check_log_file = pd.read_csv(current_state_logfile)
            check_energies: np.ndarray = check_log_file[
                "Potential Energy (kJ/mole)"
            ].values

            max_step = current_cpt_step + steps_to_run

            miner_energies: np.ndarray = self.log_file[
                (self.log_file['#"Step"'] > current_cpt_step)
                & (self.log_file['#"Step"'] <= max_step)
            ]["Potential Energy (kJ/mole)"].values

            if len(np.unique(check_energies)) == 1:
                logger.warning(
                    "All energy values in reproduced simulation are the same. Skipping!"
                )
                raise ValidationError(message="reprod-energies-identical")

            if not self.check_gradient(check_energies=np.array(check_energies)):
                logger.warning(f"check_energies: {check_energies}")
                logger.warning(
                    f"hotkey {self.hotkey_alias} failed cpt-gradient check for {self.pdb_id}, checkpoint_num: {checkpoint_num}, ... Skipping!"
                )
                raise ValidationError(message="cpt-gradient")

            if not self.compare_state_to_cpt(
                state_energies=state_energies, checkpoint_energies=check_energies
            ):
                logger.warning(
                    f"hotkey {self.hotkey_alias} failed state-checkpoint comparison for {self.pdb_id}, checkpoint_num: {checkpoint_num}, ... Skipping!"
                )
                raise ValidationError(message="state-checkpoint")

            # calculating absolute percent difference per step
            percent_diff = abs(
                ((check_energies - miner_energies) / miner_energies) * 100
            )
            median_percent_diff = np.median(percent_diff)

            if median_percent_diff > c.ANOMALY_THRESHOLD:
                logger.warning(
                    f"hotkey {self.hotkey_alias} failed anomaly check for {self.pdb_id}, checkpoint_num: {checkpoint_num}, with median percent difference: {median_percent_diff} ... Skipping!"
                )
                raise ValidationError(message="anomaly")

            # Save the folded pdb file if the run is valid
            positions = simulation.context.getState(getPositions=True).getPositions()
            topology = simulation.topology

            save_pdb(
                positions=positions,
                topology=topology,
                output_path=os.path.join(
                    self.miner_data_directory, f"{self.pdb_id}_folded.pdb"
                ),
            )

            return True, check_energies.tolist(), miner_energies.tolist(), "valid"

        except ValidationError as E:
            logger.warning(f"{E}")
            return False, [], [], E.message


class OrganicMDEvaluator(SyntheticMDEvaluator):
    def __init__(self, **kwargs):
        super().__init__(**kwargs)

    def name(self) -> str:
        return "OrganicMD"


class SyntheticMLEvaluator(BaseEvaluator):
    def __init__(self, **kwargs):
        self.kwargs = kwargs

    def _evaluate(self, data: Dict[str, Any]) -> float:
        return 0.0

    def name(self) -> str:
        return "SyntheticML"


class OrganicMLEvaluator(BaseEvaluator):
    def __init__(self, **kwargs):
        self.kwargs = kwargs

    def _evaluate(self, data: Dict[str, Any]) -> float:
        return 0.0

    def name(self) -> str:
        return "OrganicML"


EVALUATION_REGISTRY = {
    "SyntheticMD": SyntheticMDEvaluator,
    "OrganicMD": OrganicMDEvaluator,
    "SyntheticML": SyntheticMLEvaluator,
    "OrganicML": OrganicMLEvaluator,
}<|MERGE_RESOLUTION|>--- conflicted
+++ resolved
@@ -160,9 +160,7 @@
 
             self.cpt_step = simulation.currentStep
             self.checkpoint_path = checkpoint_path
-<<<<<<< HEAD
             self.state_xml_path = state_xml_path
-=======
             self.steps_to_run = min(
                 c.MAX_SIMULATION_STEPS_FOR_EVALUATION, self.log_step - self.cpt_step
             )
@@ -178,22 +176,17 @@
                 topology=topology,
                 output_path=self.folded_pdb_path,
             )
->>>>>>> 2fc284ca
 
             # Save the system config to the miner data directory
             self.system_config_path = os.path.join(
                 self.miner_data_directory, f"miner_system_config_{self.miner_seed}.pkl"
             )
-<<<<<<< HEAD
 
             self.final_miner_energies = self.log_file[
                 (self.log_file['#"Step"'] > self.cpt_step)
             ]["Potential Energy (kJ/mole)"].values
 
-            if not os.path.exists(system_config_path):
-=======
             if not os.path.exists(self.system_config_path):
->>>>>>> 2fc284ca
                 write_pkl(
                     data=self.system_config,
                     path=self.system_config_path,
